--- conflicted
+++ resolved
@@ -11,21 +11,12 @@
 //   found at http://www.apache.org/licenses/LICENSE-2.0
 //   You may not use this file except in compliance with the License.
 
-<<<<<<< HEAD
-=======
-/**
- * List of typical filter names. Typical filter names are common names that are used for filters
- * in message path queries. For example, "id" or "key".
- */
-export const TypicalFilterNames = ["id", "_id", "ID", "Id", "key"];
-
 // This regex does not change so we can create it once and reuse.
 const typicalFilterNameRegex = /^id$|_id$|I[dD]$|^key$/;
 
 /**
  * Returns true if the given name is a typical filter name.
  */
->>>>>>> 7fe4bfa3
 export function isTypicalFilterName(name: string): boolean {
   return typicalFilterNameRegex.test(name);
 }